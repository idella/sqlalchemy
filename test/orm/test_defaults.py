--- conflicted
+++ resolved
@@ -1,14 +1,8 @@
 
 import sqlalchemy as sa
-<<<<<<< HEAD
-from sqlalchemy.test import testing
 from sqlalchemy import Integer, String, ForeignKey, event
-from sqlalchemy.test.schema import Table, Column
-=======
 from test.lib import testing
-from sqlalchemy import Integer, String, ForeignKey
 from test.lib.schema import Table, Column
->>>>>>> fd4f3964
 from sqlalchemy.orm import mapper, relationship, create_session
 from test.orm import _base
 from test.lib.testing import eq_
